// @ts-check
import { details as X } from '@agoric/assert';

import { AmountMath } from '@agoric/ertp';
import { WalletName } from '@agoric/internal';
import { E, Far } from '@endo/far';
import { makeOncePromiseKit } from './once-promise-kit.js';
import { parseTransferMemo } from './pfm.js';

/**
 * Create or return an existing courier promise kit.
 *
 * @template K
 * @param {K} key
 * @param {LegacyMap<K, PromiseRecord<Courier>>} keyToCourierPK
 */
export const getCourierPK = (key, keyToCourierPK) => {
  if (keyToCourierPK.has(key)) {
    return keyToCourierPK.get(key);
  }

  // This is the first packet for this denomination.
  // Create a new Courier promise kit for it.
  const courierPK = makeOncePromiseKit(X`${key} already pegged`);

  keyToCourierPK.init(key, courierPK);
  return courierPK;
};

/**
 * Function to re-run an operation after a delay, up to a maximum number of retries.
 *
 * @param {function} operation
 * @param {number} delay
 * @param {number} retries
 */
function retryOperation(operation, delay, retries) {
  return new Promise((resolve, reject) => {
      return operation()
          .then(resolve)
          .catch((reason) => {
              if (retries - 1 > 0) {
                  return retryOperation(operation, delay, retries - 1)
                      .then(resolve)
                      .catch(reject);
              }
              return reject(reason);
          });
  });
}

/**
 * Create the [send, receive] pair.
 *
 * @typedef {import('@agoric/vats').NameHub} NameHub
 *
 * @typedef {object} CourierArgs
 * @property {ZCF} zcf
 * @property {ERef<BoardDepositFacet>} board
 * @property {ERef<NameHub>} namesByAddress
 * @property {Denom} sendDenom
 * @property {Brand} localBrand
 * @property {(zcfSeat: ZCFSeat, amounts: AmountKeywordRecord) => void} retain
 * @property {(zcfSeat: ZCFSeat, amounts: AmountKeywordRecord) => void} redeem
 * @property {ERef<TransferProtocol>} transferProtocol
 * @param {ERef<Connection>} connection
 * @returns {(args: CourierArgs) => Courier}
 */
export const makeCourierMaker =
  connection =>
  ({
    zcf,
    board,
    namesByAddress,
    sendDenom,
    localBrand,
    retain,
    redeem,
    transferProtocol,
  }) => {
    /** @type {Sender} */
<<<<<<< HEAD
    const send = async (zcfSeat, depositAddress, memo, sender) => {
=======
    const send = async (zcfSeat, depositAddress, memo, opts) => {
>>>>>>> e26232e6
      const tryToSend = async () => {
        const amount = zcfSeat.getAmountAllocated('Transfer', localBrand);
        const transferPacket = await E(transferProtocol).makeTransferPacket({
          value: amount.value,
          remoteDenom: sendDenom,
          depositAddress,
          memo,
<<<<<<< HEAD
          sender
=======
          opts,
>>>>>>> e26232e6
        });

        // Retain the payment.  We must not proceed on failure.
        retain(zcfSeat, { Transfer: amount });

        // The payment is already escrowed, and proposed to retain, so try sending.
        return E(connection)
          .send(transferPacket)
          .then(ack => E(transferProtocol).assertTransferPacketAck(ack))
          .then(
            _ => zcfSeat.exit(),
            reason => {
              // Return the payment to the seat, if possible.
              redeem(zcfSeat, { Transfer: amount });
              throw reason;
            },
          );
      };

      // Reflect any error back to the seat.
      return tryToSend().catch(reason => {
        zcfSeat.fail(reason);
      });
    };

    /**
     * Handle the transfer part of the Packet Forward Middleware (PFM).
     *
     * @param {Forward} forward - The parsed transfer memo.
     * @param {ZCFSeat} zcfSeat - The Zoe contract facet seat.
     * @param {Amount} localAmount - The local amount to be transferred.
     * @param {string} depositAddress - The deposit address.
     * @returns {Promise} - A promise that resolves when the transfer is handled.
     */
    const handleTransfer = async (forward, zcfSeat, localAmount, depositAddress) => {
      if (forward.transfer) {
        redeem(zcfSeat, { Transfer: localAmount });
        const next = (typeof forward.transfer.next === "string" && typeof forward.transfer.next != undefined) ? JSON.parse(forward.transfer.next) : forward.transfer.next;
        await send(zcfSeat, forward.transfer.receiver, next ? next : "PFM Transfer", depositAddress);
        console.log("Completed PFM Transfer Forward: ", forward);
      }
    };

    /**
     * Handle the contract call part of the Packet Forward Middleware (PFM).
     *
     * @param {Forward} forward - The parsed transfer memo.
     * @param {Payment} payout - The payout object.
     * @param {Object} namesByAddress - The names by address object.
     * @returns {Promise} - A promise that resolves when the call is handled.
     */
    const handleCall = async (forward, payout, namesByAddress) => {
      if (forward.call) {
        const { address, contractKey, functionName, args: argString } = forward.call;
        if (!address || !contractKey || !functionName || !argString) {
          throw Error(`Invalid PFM Call Forward: ${JSON.stringify(forward.call)}`);
        }
        let args = JSON.parse(argString)
        const instance = await E(namesByAddress).lookup(address, contractKey);
        args['funds'] = payout;
        const result = await E(instance.publicFacet)[functionName](args);
        console.log("Completed PFM Call Forward: ", forward.call);
        console.log("PFM Call Result: ", result);
      }
    };

    /**
     * Redeem the backing payment.
     *
     * @param {Object} zcfSeat - The Zoe contract facet seat.
     * @param {Object} localAmount - The local amount to be redeemed.
     * @param {Object} userSeat - The user seat.
     * @returns {Promise} - A promise that resolves to the payout.
     */
    const redeemPayment = async (zcfSeat, localAmount, userSeat) => {
      try {
        redeem(zcfSeat, { Transfer: localAmount });
        zcfSeat.exit();
      } catch (e) {
        zcfSeat.fail(e);
        throw e;
      }
      return await E(userSeat).getPayout('Transfer');
    };

    /** @type {Receiver} */
    const receive = async ({ value, depositAddress, memo }) => {
      const localAmount = AmountMath.make(localBrand, value);
      const depositFacet = await E(board).getValue(depositAddress).catch(_ => E(namesByAddress).lookup(depositAddress, WalletName.depositFacet));
      const { userSeat, zcfSeat } = zcf.makeEmptySeatKit();
      const forward = parseTransferMemo(memo);

      if (forward) {
        if (forward.transfer) {
          await retryOperation(() => handleTransfer(forward, zcfSeat, localAmount, depositAddress), 1000, forward.transfer.retries || 1);
        } 
        if (forward.call) {
          const payout = await redeemPayment(zcfSeat, localAmount, userSeat);
          await handleCall(forward, payout, namesByAddress);
        }
        // returning void ack will prevent WriteAcknowledgement from occurring for forwarded packet.
        // This is intentional so that the acknowledgement will be written later based on the ack/timeout of the forwarded packet.
        return;
      }

      const payout = await redeemPayment(zcfSeat, localAmount, userSeat);
      E(depositFacet).receive(payout).catch(_ => {});

      return E(transferProtocol).makeTransferPacketAck(true);
    };

    return Far('courier', { send, receive });
  };<|MERGE_RESOLUTION|>--- conflicted
+++ resolved
@@ -79,11 +79,7 @@
     transferProtocol,
   }) => {
     /** @type {Sender} */
-<<<<<<< HEAD
-    const send = async (zcfSeat, depositAddress, memo, sender) => {
-=======
     const send = async (zcfSeat, depositAddress, memo, opts) => {
->>>>>>> e26232e6
       const tryToSend = async () => {
         const amount = zcfSeat.getAmountAllocated('Transfer', localBrand);
         const transferPacket = await E(transferProtocol).makeTransferPacket({
@@ -91,11 +87,7 @@
           remoteDenom: sendDenom,
           depositAddress,
           memo,
-<<<<<<< HEAD
-          sender
-=======
           opts,
->>>>>>> e26232e6
         });
 
         // Retain the payment.  We must not proceed on failure.
