// @ts-check
import { Nat } from '@endo/nat';
import { Far } from '@endo/far';
import { assert, details as X, Fail } from '@agoric/assert';

/**
 * @typedef {object} ICS20TransferPacket Packet shape defined at:
 * https://github.com/cosmos/ibc/tree/HEAD/spec/app/ics-020-fungible-token-transfer#data-structures
 * @property {string} amount The extent of the amount
 * @property {Denom} denom The denomination of the amount
 * @property {string} sender The sender address
 * @property {DepositAddress} receiver The receiver deposit address
 * @property {string} memo The packet memo
 */

// As specified in ICS20, the success result is a base64-encoded '\0x1' byte.
const ICS20_TRANSFER_SUCCESS_RESULT = 'AQ==';

// ibc-go as late as v3 requires the `sender` to be nonempty, but doesn't
// actually use it on the receiving side.
export const DEFAULT_SENDER_ADDRESS = 'pegasus';

/**
 * @param {string} s
 * @returns {Record<string, any>}
 */
const safeJSONParseObject = s => {
  /** @type {unknown} */
  let obj;
  try {
    obj = JSON.parse(s);
  } catch (e) {
    assert.note(e, X`${s} is not valid JSON`);
    throw e;
  }
  if (typeof obj !== 'object') {
    throw Fail`${s} is not a JSON object`;
  }
  if (obj === null) {
    throw Fail`${s} is null`;
  }
  return obj;
};

/**
 * Convert an inbound packet to a local amount.
 *
 * @param {Bytes} packet
 * @returns {Promise<PacketParts>}
 */
export const parseICS20TransferPacket = async packet => {
  const ics20Packet = safeJSONParseObject(packet);
<<<<<<< HEAD
  const { amount, denom, receiver, memo, sender } = ics20Packet;
=======
  const { amount, denom, receiver, memo, opts } = ics20Packet;
>>>>>>> e26232e6

  assert.typeof(denom, 'string', X`Denom ${denom} must be a string`);
  assert.typeof(receiver, 'string', X`Receiver ${receiver} must be a string`);
  memo === undefined ||
    assert.typeof(
      memo,
      'string',
      X`Memo ${memo} must be a string or 'undefined'`,
    );

  // amount is a string in JSON.
  assert.typeof(amount, 'string', X`Amount ${amount} must be a string`);
  const bigValue = BigInt(amount);

  // If we overflow, or don't have a non-negative integer, throw an exception!
  const value = Nat(bigValue);

  return harden({
    depositAddress: receiver,
    remoteDenom: denom,
    value,
    memo,
<<<<<<< HEAD
    sender
=======
    opts,
>>>>>>> e26232e6
  });
};

/**
 * Convert the amount to a packet to send.  PacketParts.value is limited to
 * fungible (bigint) amounts.
 *
 * @param {PacketParts} param0
 * @returns {Promise<Bytes>}
 */
export const makeICS20TransferPacket = async ({
  value,
  remoteDenom,
  depositAddress,
  memo,
<<<<<<< HEAD
  sender
=======
  opts: { sender = DEFAULT_SENDER_ADDRESS },
>>>>>>> e26232e6
}) => {
  // We're using Nat as a dynamic check for overflow.
  const stringValue = String(Nat(value));

  // Generate the ics20-1 packet.
  /** @type {ICS20TransferPacket} */
  const ics20 = {
    amount: stringValue,
    denom: remoteDenom,
    receiver: depositAddress,
    sender,
    memo,
  };

  return JSON.stringify(ics20);
};

/**
 * Check the results of the transfer.
 *
 * @param {Bytes} ack
 * @returns {Promise<void>}
 */
export const assertICS20TransferPacketAck = async ack => {
  const { result, error } = safeJSONParseObject(ack);
  error === undefined || Fail`ICS20 transfer error ${error}`;
  result !== undefined || Fail`ICS20 transfer missing result in ${ack}`;
  if (result !== ICS20_TRANSFER_SUCCESS_RESULT) {
    // We don't want to throw an error here, because we want only to be able to
    // differentiate between a transfer that failed and a transfer that succeeded.
    console.warn(`ICS20 transfer succeeded with unexpected result: ${result}`);
  }
};

/**
 * Create results of the transfer.  Acknowledgement shape defined at:
 * https://github.com/cosmos/ibc/tree/HEAD/spec/app/ics-020-fungible-token-transfer#data-structures
 *
 * @param {boolean} success
 * @param {any} error
 * @returns {Promise<Bytes>}
 */
export const makeICS20TransferPacketAck = async (success, error) => {
  if (success) {
    const ack = { result: ICS20_TRANSFER_SUCCESS_RESULT };
    return JSON.stringify(ack);
  }
  console.log('nack', error);
  const nack = { error: `${error}` };
  return JSON.stringify(nack);
};

/** @type {TransferProtocol} */
export const ICS20TransferProtocol = Far('ics20-1 transfer protocol', {
  makeTransferPacket: makeICS20TransferPacket,
  assertTransferPacketAck: assertICS20TransferPacketAck,
  parseTransferPacket: parseICS20TransferPacket,
  makeTransferPacketAck: makeICS20TransferPacketAck,
});<|MERGE_RESOLUTION|>--- conflicted
+++ resolved
@@ -50,11 +50,7 @@
  */
 export const parseICS20TransferPacket = async packet => {
   const ics20Packet = safeJSONParseObject(packet);
-<<<<<<< HEAD
-  const { amount, denom, receiver, memo, sender } = ics20Packet;
-=======
   const { amount, denom, receiver, memo, opts } = ics20Packet;
->>>>>>> e26232e6
 
   assert.typeof(denom, 'string', X`Denom ${denom} must be a string`);
   assert.typeof(receiver, 'string', X`Receiver ${receiver} must be a string`);
@@ -77,11 +73,7 @@
     remoteDenom: denom,
     value,
     memo,
-<<<<<<< HEAD
-    sender
-=======
     opts,
->>>>>>> e26232e6
   });
 };
 
@@ -97,11 +89,7 @@
   remoteDenom,
   depositAddress,
   memo,
-<<<<<<< HEAD
-  sender
-=======
   opts: { sender = DEFAULT_SENDER_ADDRESS },
->>>>>>> e26232e6
 }) => {
   // We're using Nat as a dynamic check for overflow.
   const stringValue = String(Nat(value));
